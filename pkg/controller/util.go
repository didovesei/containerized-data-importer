--- conflicted
+++ resolved
@@ -936,13 +936,8 @@
 		return errors.Wrap(err, "CDI config create errored")
 	}
 
-<<<<<<< HEAD
-	klog.V(1).Infof("CDI config \"%s/%s\" created\n", config.Namespace, config.Name)
-	return config, nil
-=======
-	glog.V(1).Infof("CDI config \"%s\" created\n", config.Name)
+	klog.V(1).Infof("CDI config \"%s\" created\n", config.Name)
 	return nil
->>>>>>> d4a5c7af
 }
 
 // MakeEmptyCDIConfigSpec creates cdi config manifest
